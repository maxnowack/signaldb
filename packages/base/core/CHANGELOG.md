--- conflicted
+++ resolved
@@ -7,13 +7,11 @@
 
 ## [Unreleased]
 
-<<<<<<< HEAD
 * Introduced the `transformAll` option when creating a `Collection`. This allows you to define a function that transform items after they are retrieved from persistence, enabling the integration of data from other collections or external sources.
-=======
+
 ### Fixed
 
 * Improve performance of checking id index
->>>>>>> f04e6db2
 
 ## [1.5.4] - 2025-05-02
 

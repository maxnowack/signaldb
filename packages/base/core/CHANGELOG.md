# Changelog

All notable changes to this project will be documented in this file.

The format is based on [Keep a Changelog](https://keepachangelog.com/en/1.1.0/),
and this project adheres to [Semantic Versioning](https://semver.org/spec/v2.0.0.html).

## [Unreleased]

<<<<<<< HEAD
* Introduced the `transformAll` option when creating a `Collection`. This allows you to define a function that transform items after they are retrieved from persistence, enabling the integration of data from other collections or external sources.
=======
## [1.5.4] - 2025-05-02

### Fixed

* Fixed a bug where the index wasn't filtered correctly when it was outdated

## [1.5.3] - 2025-05-02

### Changed

* deep clone items before modifying them
>>>>>>> c54aec03

## [1.5.2] - 2025-04-04

### Changed

* Export `DotNotation` and `GetType` types (thanks @maxfriedmann!)

## [1.5.1] - 2025-04-01

### Fixed

* Add missing scope check for internal signals

## [1.5.0] - 2025-03-26

### Added

* Introduce `validation` event to allow schema validation of items in collections.

## [1.4.0] - 2025-03-19

### Added

* Implemented `{ upsert: true }` option for `updateOne` and `updateMany` methods.
* Implemented `replaceOne` method.

### Changed

* Check for already existing ids in `updateMany`

### Fixed

* Fixed checking for existing ids in `updateOne` and `updateMany`. There was a bug that made it impossible to update the id of an item.

## [1.3.1] - 2025-02-19

### Changed

* Improved index query performance

## [1.3.0] - 2025-02-18

### Added

* Implement exclusion of specific items when querying indices (when a selector contains `$nin` or `$ne`)

### Fixed

* Emit `getItems` event on collections regardless of an index hit

### Removed

* Removed auto-loading of developer tools and moved the loading to the `@signaldb/devtools` package. To load the developer tools, you now need to import `@signaldb/devtools` somewhere in your frontend code. Make sure that it doesn't get imported when running your code in production mode.

## [1.2.4] - 2025-02-17

### Changed

* Improved type checking of selectors

## [1.2.3] - 2025-02-11

### Changed

* Replace EventTarget-based emitter with a native implementation (thanks @Jordan-Mysten)

## [1.2.2] - 2025-02-03

### Fixed

* Fixed check if `@signaldb/devtools` package is available for some environments (addition to [#1359](https://github.com/maxnowack/signaldb/issues/1359))

## [1.2.1] - 2025-02-01

### Fixed

* Fixed a bug where the build environment was complaining about missing `@signaldb/devtools` package ([#1359](https://github.com/maxnowack/signaldb/issues/1359))

### Added

* Enabled type checking in query selectors

## [1.2.0] - 2025-01-13

### Added

* `isReady` method on `Collection` to wait for the collection to be ready

### Changed

* Don't load developer tools automatically in production (thanks @lorof)

## [1.1.0] - 2025-01-10

### Added

* Support for @signaldb/devtools
* Allow specifying a name for a collection
* Added `Collections.onCreation` method to listen for collection creation
* Added `Collections.onDispose` method to listen for collection disposal
* Added `Collections.getCollections` method to get all collections

### Changed
* Switched from native EventEmitter to custom class that is based on EventTarget
* Remove all listeners when disposing a collection

## [1.0.0] - 2024-12-16

### Added

* Added JSDoc comments to all public APIs
* Added method to globally configure field tracking
* Added method for configuring field tracking on a collection
* Allow configuring field tracking in collection options

### Removed

* BREAKING: `createLocalStorageAdapter` was moved to `@signaldb/localstorage`
* BREAKING: `createOPFSAdapter` was moved to `@signaldb/opfs`
* BREAKING: `createFilesystemAdapter` was moved to `@signaldb/fs`
* BREAKING: `PersistentCollection` was removed entirely
* BREAKING: `SyncManager` was moved to `@signaldb/sync`
* BREAKING: `ReplicatedCollection` was removed entirely
* BREAKING: `options` parameter was removed from `combinePersistenceAdapters`
* BREAKING: support for old `IndexProviders` was removed<|MERGE_RESOLUTION|>--- conflicted
+++ resolved
@@ -7,9 +7,8 @@
 
 ## [Unreleased]
 
-<<<<<<< HEAD
 * Introduced the `transformAll` option when creating a `Collection`. This allows you to define a function that transform items after they are retrieved from persistence, enabling the integration of data from other collections or external sources.
-=======
+
 ## [1.5.4] - 2025-05-02
 
 ### Fixed
@@ -21,7 +20,6 @@
 ### Changed
 
 * deep clone items before modifying them
->>>>>>> c54aec03
 
 ## [1.5.2] - 2025-04-04
 

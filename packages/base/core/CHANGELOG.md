# Changelog

All notable changes to this project will be documented in this file.

The format is based on [Keep a Changelog](https://keepachangelog.com/en/1.1.0/),
and this project adheres to [Semantic Versioning](https://semver.org/spec/v2.0.0.html).

## [Unreleased]

<<<<<<< HEAD
* Introduced the `transformAll` option when creating a `Collection`. This allows you to define a function that transform items after they are retrieved from persistence, enabling the integration of data from other collections or external sources.
=======
### Added

* Introduced `primaryKeyGenerator`. A function that generates a unique ID for the item. If not provided, a default generator will be used (thanks @signalize!)
>>>>>>> 09e0d72c

### Fixed

* Improve performance of checking id index

## [1.5.4] - 2025-05-02

### Fixed

* Fixed a bug where the index wasn't filtered correctly when it was outdated

## [1.5.3] - 2025-05-02

### Changed

* deep clone items before modifying them

## [1.5.2] - 2025-04-04

### Changed

* Export `DotNotation` and `GetType` types (thanks @maxfriedmann!)

## [1.5.1] - 2025-04-01

### Fixed

* Add missing scope check for internal signals

## [1.5.0] - 2025-03-26

### Added

* Introduce `validation` event to allow schema validation of items in collections.

## [1.4.0] - 2025-03-19

### Added

* Implemented `{ upsert: true }` option for `updateOne` and `updateMany` methods.
* Implemented `replaceOne` method.

### Changed

* Check for already existing ids in `updateMany`

### Fixed

* Fixed checking for existing ids in `updateOne` and `updateMany`. There was a bug that made it impossible to update the id of an item.

## [1.3.1] - 2025-02-19

### Changed

* Improved index query performance

## [1.3.0] - 2025-02-18

### Added

* Implement exclusion of specific items when querying indices (when a selector contains `$nin` or `$ne`)

### Fixed

* Emit `getItems` event on collections regardless of an index hit

### Removed

* Removed auto-loading of developer tools and moved the loading to the `@signaldb/devtools` package. To load the developer tools, you now need to import `@signaldb/devtools` somewhere in your frontend code. Make sure that it doesn't get imported when running your code in production mode.

## [1.2.4] - 2025-02-17

### Changed

* Improved type checking of selectors

## [1.2.3] - 2025-02-11

### Changed

* Replace EventTarget-based emitter with a native implementation (thanks @Jordan-Mysten)

## [1.2.2] - 2025-02-03

### Fixed

* Fixed check if `@signaldb/devtools` package is available for some environments (addition to [#1359](https://github.com/maxnowack/signaldb/issues/1359))

## [1.2.1] - 2025-02-01

### Fixed

* Fixed a bug where the build environment was complaining about missing `@signaldb/devtools` package ([#1359](https://github.com/maxnowack/signaldb/issues/1359))

### Added

* Enabled type checking in query selectors

## [1.2.0] - 2025-01-13

### Added

* `isReady` method on `Collection` to wait for the collection to be ready

### Changed

* Don't load developer tools automatically in production (thanks @lorof)

## [1.1.0] - 2025-01-10

### Added

* Support for @signaldb/devtools
* Allow specifying a name for a collection
* Added `Collections.onCreation` method to listen for collection creation
* Added `Collections.onDispose` method to listen for collection disposal
* Added `Collections.getCollections` method to get all collections

### Changed
* Switched from native EventEmitter to custom class that is based on EventTarget
* Remove all listeners when disposing a collection

## [1.0.0] - 2024-12-16

### Added

* Added JSDoc comments to all public APIs
* Added method to globally configure field tracking
* Added method for configuring field tracking on a collection
* Allow configuring field tracking in collection options

### Removed

* BREAKING: `createLocalStorageAdapter` was moved to `@signaldb/localstorage`
* BREAKING: `createOPFSAdapter` was moved to `@signaldb/opfs`
* BREAKING: `createFilesystemAdapter` was moved to `@signaldb/fs`
* BREAKING: `PersistentCollection` was removed entirely
* BREAKING: `SyncManager` was moved to `@signaldb/sync`
* BREAKING: `ReplicatedCollection` was removed entirely
* BREAKING: `options` parameter was removed from `combinePersistenceAdapters`
* BREAKING: support for old `IndexProviders` was removed<|MERGE_RESOLUTION|>--- conflicted
+++ resolved
@@ -7,13 +7,11 @@
 
 ## [Unreleased]
 
-<<<<<<< HEAD
 * Introduced the `transformAll` option when creating a `Collection`. This allows you to define a function that transform items after they are retrieved from persistence, enabling the integration of data from other collections or external sources.
-=======
+
 ### Added
 
 * Introduced `primaryKeyGenerator`. A function that generates a unique ID for the item. If not provided, a default generator will be used (thanks @signalize!)
->>>>>>> 09e0d72c
 
 ### Fixed
 

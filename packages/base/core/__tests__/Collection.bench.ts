--- conflicted
+++ resolved
@@ -53,65 +53,64 @@
       col2.findOne({ num: 999 })
     })
   })
-<<<<<<< HEAD
-  describe('transformAll', () => {
-    const col1 = new Collection()
-    interface TestItem {
-      id: number,
-      parent?: any,
-    }
-    const transformAll: TransformAll<BaseItem, TestItem> = (items, fields) => {
-      if (fields?.parent) {
-        const foreignKeys = [...new Set(items.map(item => item.parent))]
-        const relatedItems = col1.find({ id: { $in: foreignKeys } }).fetch()
-        items.forEach((item) => {
-          item.parent = relatedItems.find(related => related.id === item.parent)
+    describe('index null and undefined values', () => {
+        const col1 = new Collection<{ id: string, name: string, num?: number | null }>({
+            indices: [createIndex('num')],
         })
-      }
-      return items
-    }
-    const col2 = new Collection({ transformAll })
-=======
+        const col2 = new Collection<{ id: string, name: string, num?: number | null }>()
 
-  describe('index null and undefined values', () => {
-    const col1 = new Collection<{ id: string, name: string, num?: number | null }>({
-      indices: [createIndex('num')],
+        Collection.batch(() => {
+            // create items
+            for (let i = 0; i < 10_000; i += 1) {
+                col1.insert({ id: i.toString(), name: 'John', num: i > 5000 ? i : undefined })
+                col2.insert({ id: i.toString(), name: 'John', num: i > 5000 ? i : undefined })
+            }
+        })
+
+        bench('with index', () => {
+            col1.findOne({ num: undefined })
+            col1.findOne({ num: null })
+            col1.findOne({ num: { $exists: false } })
+        })
+
+        bench('without index', () => {
+            col2.findOne({ num: undefined })
+            col2.findOne({ num: null })
+            col2.findOne({ num: { $exists: false } })
+        })
     })
-    const col2 = new Collection<{ id: string, name: string, num?: number | null }>()
->>>>>>> 9677cbb4
+    describe('transformAll', () => {
+        const col1 = new Collection()
+        interface TestItem {
+            id: number,
+            parent?: any,
+        }
+        const transformAll: TransformAll<BaseItem, TestItem> = (items, fields) => {
+            if (fields?.parent) {
+                const foreignKeys = [...new Set(items.map(item => item.parent))]
+                const relatedItems = col1.find({ id: { $in: foreignKeys } }).fetch()
+                items.forEach((item) => {
+                    item.parent = relatedItems.find(related => related.id === item.parent)
+                })
+            }
+            return items
+        }
+        const col2 = new Collection({ transformAll })
 
-    Collection.batch(() => {
-      // create items
-      for (let i = 0; i < 10_000; i += 1) {
-<<<<<<< HEAD
-        col1.insert({ id: i.toString(), name: 'John Sr.', num: i })
-        col2.insert({ id: i.toString(), name: 'John', parent: i.toString() })
-      }
+        Collection.batch(() => {
+            // create items
+            for (let i = 0; i < 10_000; i += 1) {
+                col1.insert({ id: i.toString(), name: 'John Sr.', num: i })
+                col2.insert({ id: i.toString(), name: 'John', parent: i.toString() })
+            }
+        })
+
+        bench('default', () => {
+            col2.find().map(value => value.parent = col1.findOne({ id: value.parent }))
+        })
+
+        bench('transformAll', () => {
+            col2.find({}, { fields: { parent: 1 } }).fetch()
+        })
     })
-
-    bench('default', () => {
-      col2.find().map(value => value.parent = col1.findOne({ id: value.parent }))
-    })
-
-    bench('transformAll', () => {
-      col2.find({}, { fields: { parent: 1 } }).fetch()
-=======
-        col1.insert({ id: i.toString(), name: 'John', num: i > 5000 ? i : undefined })
-        col2.insert({ id: i.toString(), name: 'John', num: i > 5000 ? i : undefined })
-      }
-    })
-
-    bench('with index', () => {
-      col1.findOne({ num: undefined })
-      col1.findOne({ num: null })
-      col1.findOne({ num: { $exists: false } })
-    })
-
-    bench('without index', () => {
-      col2.findOne({ num: undefined })
-      col2.findOne({ num: null })
-      col2.findOne({ num: { $exists: false } })
->>>>>>> 9677cbb4
-    })
-  })
 })
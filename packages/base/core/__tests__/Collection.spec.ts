--- conflicted
+++ resolved
@@ -1,12 +1,7 @@
 import { vi, beforeEach, describe, it, expect } from 'vitest'
 import { z } from 'zod'
-<<<<<<< HEAD
 import type { ZodSchema, infer as ZodInfer } from 'zod'
 import type { BaseItem, CollectionOptions, TransformAll } from '../src'
-=======
-import type { infer as ZodInfer } from 'zod'
-import type { BaseItem, CollectionOptions } from '../src'
->>>>>>> 9677cbb4
 import { Collection, createMemoryAdapter, createIndex } from '../src'
 import waitForEvent from './helpers/waitForEvent'
 import memoryPersistenceAdapter from './helpers/memoryPersistenceAdapter'
@@ -803,7 +798,7 @@
     interface SchemaCollectionOptions<
       T extends z.ZodType<BaseItem<I>>,
       I,
-      E extends ZodSchema<BaseItem<I>> = T,
+      E extends z.ZodType<BaseItem<I>> = T,
       U = ZodInfer<E>,
     > extends CollectionOptions<ZodInfer<T>, I, ZodInfer<E>, U> {
       schema: T,
@@ -812,7 +807,7 @@
     class SchemaCollection<
       T extends z.ZodType<BaseItem<I>>,
       I = any,
-      E extends ZodSchema<BaseItem<I>> = T,
+      E extends z.ZodType<BaseItem<I>> = T,
       U = ZodInfer<E>,
     > extends Collection<ZodInfer<T>, I, ZodInfer<E>, U> {
       private schema: T
